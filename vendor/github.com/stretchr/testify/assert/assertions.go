package assert

import (
	"bufio"
	"bytes"
	"encoding/json"
	"errors"
	"fmt"
	"math"
	"reflect"
	"regexp"
	"runtime"
	"strings"
	"time"
	"unicode"
	"unicode/utf8"

	"github.com/davecgh/go-spew/spew"
	"github.com/pmezard/go-difflib/difflib"
)

//go:generate go run ../_codegen/main.go -output-package=assert -template=assertion_format.go.tmpl

// TestingT is an interface wrapper around *testing.T
type TestingT interface {
	Errorf(format string, args ...interface{})
}

// Comparison a custom function that returns true on success and false on failure
type Comparison func() (success bool)

/*
	Helper functions
*/

// ObjectsAreEqual determines if two objects are considered equal.
//
// This function does no assertion of any kind.
func ObjectsAreEqual(expected, actual interface{}) bool {

	if expected == nil || actual == nil {
		return expected == actual
	}
	if exp, ok := expected.([]byte); ok {
		act, ok := actual.([]byte)
		if !ok {
			return false
		} else if exp == nil || act == nil {
			return exp == nil && act == nil
		}
		return bytes.Equal(exp, act)
	}
	return reflect.DeepEqual(expected, actual)

}

// ObjectsAreEqualValues gets whether two objects are equal, or if their
// values are equal.
func ObjectsAreEqualValues(expected, actual interface{}) bool {
	if ObjectsAreEqual(expected, actual) {
		return true
	}

	actualType := reflect.TypeOf(actual)
	if actualType == nil {
		return false
	}
	expectedValue := reflect.ValueOf(expected)
	if expectedValue.IsValid() && expectedValue.Type().ConvertibleTo(actualType) {
		// Attempt comparison after type conversion
		return reflect.DeepEqual(expectedValue.Convert(actualType).Interface(), actual)
	}

	return false
}

/* CallerInfo is necessary because the assert functions use the testing object
internally, causing it to print the file:line of the assert method, rather than where
the problem actually occurred in calling code.*/

// CallerInfo returns an array of strings containing the file and line number
// of each stack frame leading from the current test to the assert call that
// failed.
func CallerInfo() []string {

	pc := uintptr(0)
	file := ""
	line := 0
	ok := false
	name := ""

	callers := []string{}
	for i := 0; ; i++ {
		pc, file, line, ok = runtime.Caller(i)
		if !ok {
			// The breaks below failed to terminate the loop, and we ran off the
			// end of the call stack.
			break
		}

		// This is a huge edge case, but it will panic if this is the case, see #180
		if file == "<autogenerated>" {
			break
		}

		f := runtime.FuncForPC(pc)
		if f == nil {
			break
		}
		name = f.Name()

		// testing.tRunner is the standard library function that calls
		// tests. Subtests are called directly by tRunner, without going through
		// the Test/Benchmark/Example function that contains the t.Run calls, so
		// with subtests we should break when we hit tRunner, without adding it
		// to the list of callers.
		if name == "testing.tRunner" {
			break
		}

		parts := strings.Split(file, "/")
		file = parts[len(parts)-1]
		if len(parts) > 1 {
			dir := parts[len(parts)-2]
			if (dir != "assert" && dir != "mock" && dir != "require") || file == "mock_test.go" {
				callers = append(callers, fmt.Sprintf("%s:%d", file, line))
			}
		}

		// Drop the package
		segments := strings.Split(name, ".")
		name = segments[len(segments)-1]
		if isTest(name, "Test") ||
			isTest(name, "Benchmark") ||
			isTest(name, "Example") {
			break
		}
	}

	return callers
}

// Stolen from the `go test` tool.
// isTest tells whether name looks like a test (or benchmark, according to prefix).
// It is a Test (say) if there is a character after Test that is not a lower-case letter.
// We don't want TesticularCancer.
func isTest(name, prefix string) bool {
	if !strings.HasPrefix(name, prefix) {
		return false
	}
	if len(name) == len(prefix) { // "Test" is ok
		return true
	}
	rune, _ := utf8.DecodeRuneInString(name[len(prefix):])
	return !unicode.IsLower(rune)
}

// getWhitespaceString returns a string that is long enough to overwrite the default
// output from the go testing framework.
func getWhitespaceString() string {

	_, file, line, ok := runtime.Caller(1)
	if !ok {
		return ""
	}
	parts := strings.Split(file, "/")
	file = parts[len(parts)-1]

	return strings.Repeat(" ", len(fmt.Sprintf("%s:%d:        ", file, line)))

}

func messageFromMsgAndArgs(msgAndArgs ...interface{}) string {
	if len(msgAndArgs) == 0 || msgAndArgs == nil {
		return ""
	}
	if len(msgAndArgs) == 1 {
		return msgAndArgs[0].(string)
	}
	if len(msgAndArgs) > 1 {
		return fmt.Sprintf(msgAndArgs[0].(string), msgAndArgs[1:]...)
	}
	return ""
}

// Aligns the provided message so that all lines after the first line start at the same location as the first line.
// Assumes that the first line starts at the correct location (after carriage return, tab, label, spacer and tab).
// The longestLabelLen parameter specifies the length of the longest label in the output (required becaues this is the
// basis on which the alignment occurs).
func indentMessageLines(message string, longestLabelLen int) string {
	outBuf := new(bytes.Buffer)

	for i, scanner := 0, bufio.NewScanner(strings.NewReader(message)); scanner.Scan(); i++ {
		// no need to align first line because it starts at the correct location (after the label)
		if i != 0 {
			// append alignLen+1 spaces to align with "{{longestLabel}}:" before adding tab
<<<<<<< HEAD
			outBuf.WriteString("\n\r\t" + strings.Repeat(" ", longestLabelLen +1) + "\t")
=======
			outBuf.WriteString("\n\r\t" + strings.Repeat(" ", longestLabelLen+1) + "\t")
>>>>>>> 45247285
		}
		outBuf.WriteString(scanner.Text())
	}

	return outBuf.String()
}

type failNower interface {
	FailNow()
}

// FailNow fails test
func FailNow(t TestingT, failureMessage string, msgAndArgs ...interface{}) bool {
	Fail(t, failureMessage, msgAndArgs...)

	// We cannot extend TestingT with FailNow() and
	// maintain backwards compatibility, so we fallback
	// to panicking when FailNow is not available in
	// TestingT.
	// See issue #263

	if t, ok := t.(failNower); ok {
		t.FailNow()
	} else {
		panic("test failed and t is missing `FailNow()`")
	}
	return false
}

// Fail reports a failure through
func Fail(t TestingT, failureMessage string, msgAndArgs ...interface{}) bool {
	content := []labeledContent{
		{"Error Trace", strings.Join(CallerInfo(), "\n\r\t\t\t")},
		{"Error", failureMessage},
	}

	message := messageFromMsgAndArgs(msgAndArgs...)
	if len(message) > 0 {
		content = append(content, labeledContent{"Messages", message})
	}

<<<<<<< HEAD
	t.Errorf("\r" + getWhitespaceString() + labeledOutput(content...))
=======
	t.Errorf("%s", "\r"+getWhitespaceString()+labeledOutput(content...))
>>>>>>> 45247285

	return false
}

type labeledContent struct {
<<<<<<< HEAD
	label string
=======
	label   string
>>>>>>> 45247285
	content string
}

// labeledOutput returns a string consisting of the provided labeledContent. Each labeled output is appended in the following manner:
//
//   \r\t{{label}}:{{align_spaces}}\t{{content}}\n
//
// The initial carriage return is required to undo/erase any padding added by testing.T.Errorf. The "\t{{label}}:" is for the label.
// If a label is shorter than the longest label provided, padding spaces are added to make all the labels match in length. Once this
// alignment is achieved, "\t{{content}}\n" is added for the output.
//
// If the content of the labeledOutput contains line breaks, the subsequent lines are aligned so that they start at the same location as the first line.
func labeledOutput(content ...labeledContent) string {
	longestLabel := 0
	for _, v := range content {
		if len(v.label) > longestLabel {
			longestLabel = len(v.label)
		}
	}
	var output string
	for _, v := range content {
		output += "\r\t" + v.label + ":" + strings.Repeat(" ", longestLabel-len(v.label)) + "\t" + indentMessageLines(v.content, longestLabel) + "\n"
	}
	return output
}

// Implements asserts that an object is implemented by the specified interface.
//
//    assert.Implements(t, (*MyInterface)(nil), new(MyObject))
func Implements(t TestingT, interfaceObject interface{}, object interface{}, msgAndArgs ...interface{}) bool {

	interfaceType := reflect.TypeOf(interfaceObject).Elem()

	if !reflect.TypeOf(object).Implements(interfaceType) {
		return Fail(t, fmt.Sprintf("%T must implement %v", object, interfaceType), msgAndArgs...)
	}

	return true

}

// IsType asserts that the specified objects are of the same type.
func IsType(t TestingT, expectedType interface{}, object interface{}, msgAndArgs ...interface{}) bool {

	if !ObjectsAreEqual(reflect.TypeOf(object), reflect.TypeOf(expectedType)) {
		return Fail(t, fmt.Sprintf("Object expected to be of type %v, but was %v", reflect.TypeOf(expectedType), reflect.TypeOf(object)), msgAndArgs...)
	}

	return true
}

// Equal asserts that two objects are equal.
//
//    assert.Equal(t, 123, 123)
//
// Returns whether the assertion was successful (true) or not (false).
//
// Pointer variable equality is determined based on the equality of the
<<<<<<< HEAD
// referenced values (as opposed to the memory addresses).
=======
// referenced values (as opposed to the memory addresses). Function equality
// cannot be determined and will always fail.
>>>>>>> 45247285
func Equal(t TestingT, expected, actual interface{}, msgAndArgs ...interface{}) bool {
	if err := validateEqualArgs(expected, actual); err != nil {
		return Fail(t, fmt.Sprintf("Invalid operation: %#v == %#v (%s)",
			expected, actual, err), msgAndArgs...)
	}

	if !ObjectsAreEqual(expected, actual) {
		diff := diff(expected, actual)
		expected, actual = formatUnequalValues(expected, actual)
		return Fail(t, fmt.Sprintf("Not equal: \n"+
			"expected: %s\n"+
			"actual: %s%s", expected, actual, diff), msgAndArgs...)
	}

	return true

}

// formatUnequalValues takes two values of arbitrary types and returns string
// representations appropriate to be presented to the user.
//
// If the values are not of like type, the returned strings will be prefixed
// with the type name, and the value will be enclosed in parenthesis similar
// to a type conversion in the Go grammar.
func formatUnequalValues(expected, actual interface{}) (e string, a string) {
	if reflect.TypeOf(expected) != reflect.TypeOf(actual) {
		return fmt.Sprintf("%T(%#v)", expected, expected),
			fmt.Sprintf("%T(%#v)", actual, actual)
	}

	return fmt.Sprintf("%#v", expected),
		fmt.Sprintf("%#v", actual)
}

// EqualValues asserts that two objects are equal or convertable to the same types
// and equal.
//
//    assert.EqualValues(t, uint32(123), int32(123))
//
// Returns whether the assertion was successful (true) or not (false).
func EqualValues(t TestingT, expected, actual interface{}, msgAndArgs ...interface{}) bool {

	if !ObjectsAreEqualValues(expected, actual) {
		diff := diff(expected, actual)
		expected, actual = formatUnequalValues(expected, actual)
		return Fail(t, fmt.Sprintf("Not equal: \n"+
			"expected: %s\n"+
			"actual: %s%s", expected, actual, diff), msgAndArgs...)
	}

	return true

}

// Exactly asserts that two objects are equal is value and type.
//
//    assert.Exactly(t, int32(123), int64(123))
//
// Returns whether the assertion was successful (true) or not (false).
func Exactly(t TestingT, expected, actual interface{}, msgAndArgs ...interface{}) bool {

	aType := reflect.TypeOf(expected)
	bType := reflect.TypeOf(actual)

	if aType != bType {
		return Fail(t, fmt.Sprintf("Types expected to match exactly\n\r\t%v != %v", aType, bType), msgAndArgs...)
	}

	return Equal(t, expected, actual, msgAndArgs...)

}

// NotNil asserts that the specified object is not nil.
//
//    assert.NotNil(t, err)
//
// Returns whether the assertion was successful (true) or not (false).
func NotNil(t TestingT, object interface{}, msgAndArgs ...interface{}) bool {
	if !isNil(object) {
		return true
	}
	return Fail(t, "Expected value not to be nil.", msgAndArgs...)
}

// isNil checks if a specified object is nil or not, without Failing.
func isNil(object interface{}) bool {
	if object == nil {
		return true
	}

	value := reflect.ValueOf(object)
	kind := value.Kind()
	if kind >= reflect.Chan && kind <= reflect.Slice && value.IsNil() {
		return true
	}

	return false
}

// Nil asserts that the specified object is nil.
//
//    assert.Nil(t, err)
//
// Returns whether the assertion was successful (true) or not (false).
func Nil(t TestingT, object interface{}, msgAndArgs ...interface{}) bool {
	if isNil(object) {
		return true
	}
	return Fail(t, fmt.Sprintf("Expected nil, but got: %#v", object), msgAndArgs...)
}

var numericZeros = []interface{}{
	int(0),
	int8(0),
	int16(0),
	int32(0),
	int64(0),
	uint(0),
	uint8(0),
	uint16(0),
	uint32(0),
	uint64(0),
	float32(0),
	float64(0),
}

// isEmpty gets whether the specified object is considered empty or not.
func isEmpty(object interface{}) bool {

	if object == nil {
		return true
	} else if object == "" {
		return true
	} else if object == false {
		return true
	}

	for _, v := range numericZeros {
		if object == v {
			return true
		}
	}

	objValue := reflect.ValueOf(object)

	switch objValue.Kind() {
	case reflect.Map:
		fallthrough
	case reflect.Slice, reflect.Chan:
		{
			return (objValue.Len() == 0)
		}
	case reflect.Struct:
		switch object.(type) {
		case time.Time:
			return object.(time.Time).IsZero()
		}
	case reflect.Ptr:
		{
			if objValue.IsNil() {
				return true
			}
			switch object.(type) {
			case *time.Time:
				return object.(*time.Time).IsZero()
			default:
				return false
			}
		}
	}
	return false
}

// Empty asserts that the specified object is empty.  I.e. nil, "", false, 0 or either
// a slice or a channel with len == 0.
//
//  assert.Empty(t, obj)
//
// Returns whether the assertion was successful (true) or not (false).
func Empty(t TestingT, object interface{}, msgAndArgs ...interface{}) bool {

	pass := isEmpty(object)
	if !pass {
		Fail(t, fmt.Sprintf("Should be empty, but was %v", object), msgAndArgs...)
	}

	return pass

}

// NotEmpty asserts that the specified object is NOT empty.  I.e. not nil, "", false, 0 or either
// a slice or a channel with len == 0.
//
//  if assert.NotEmpty(t, obj) {
//    assert.Equal(t, "two", obj[1])
//  }
//
// Returns whether the assertion was successful (true) or not (false).
func NotEmpty(t TestingT, object interface{}, msgAndArgs ...interface{}) bool {

	pass := !isEmpty(object)
	if !pass {
		Fail(t, fmt.Sprintf("Should NOT be empty, but was %v", object), msgAndArgs...)
	}

	return pass

}

// getLen try to get length of object.
// return (false, 0) if impossible.
func getLen(x interface{}) (ok bool, length int) {
	v := reflect.ValueOf(x)
	defer func() {
		if e := recover(); e != nil {
			ok = false
		}
	}()
	return true, v.Len()
}

// Len asserts that the specified object has specific length.
// Len also fails if the object has a type that len() not accept.
//
//    assert.Len(t, mySlice, 3)
//
// Returns whether the assertion was successful (true) or not (false).
func Len(t TestingT, object interface{}, length int, msgAndArgs ...interface{}) bool {
	ok, l := getLen(object)
	if !ok {
		return Fail(t, fmt.Sprintf("\"%s\" could not be applied builtin len()", object), msgAndArgs...)
	}

	if l != length {
		return Fail(t, fmt.Sprintf("\"%s\" should have %d item(s), but has %d", object, length, l), msgAndArgs...)
	}
	return true
}

// True asserts that the specified value is true.
//
//    assert.True(t, myBool)
//
// Returns whether the assertion was successful (true) or not (false).
func True(t TestingT, value bool, msgAndArgs ...interface{}) bool {

	if value != true {
		return Fail(t, "Should be true", msgAndArgs...)
	}

	return true

}

// False asserts that the specified value is false.
//
//    assert.False(t, myBool)
//
// Returns whether the assertion was successful (true) or not (false).
func False(t TestingT, value bool, msgAndArgs ...interface{}) bool {

	if value != false {
		return Fail(t, "Should be false", msgAndArgs...)
	}

	return true

}

// NotEqual asserts that the specified values are NOT equal.
//
//    assert.NotEqual(t, obj1, obj2)
//
// Returns whether the assertion was successful (true) or not (false).
//
// Pointer variable equality is determined based on the equality of the
// referenced values (as opposed to the memory addresses).
func NotEqual(t TestingT, expected, actual interface{}, msgAndArgs ...interface{}) bool {
	if err := validateEqualArgs(expected, actual); err != nil {
		return Fail(t, fmt.Sprintf("Invalid operation: %#v != %#v (%s)",
			expected, actual, err), msgAndArgs...)
	}

	if ObjectsAreEqual(expected, actual) {
		return Fail(t, fmt.Sprintf("Should not be: %#v\n", actual), msgAndArgs...)
	}

	return true

}

// containsElement try loop over the list check if the list includes the element.
// return (false, false) if impossible.
// return (true, false) if element was not found.
// return (true, true) if element was found.
func includeElement(list interface{}, element interface{}) (ok, found bool) {

	listValue := reflect.ValueOf(list)
	elementValue := reflect.ValueOf(element)
	defer func() {
		if e := recover(); e != nil {
			ok = false
			found = false
		}
	}()

	if reflect.TypeOf(list).Kind() == reflect.String {
		return true, strings.Contains(listValue.String(), elementValue.String())
	}

	if reflect.TypeOf(list).Kind() == reflect.Map {
		mapKeys := listValue.MapKeys()
		for i := 0; i < len(mapKeys); i++ {
			if ObjectsAreEqual(mapKeys[i].Interface(), element) {
				return true, true
			}
		}
		return true, false
	}

	for i := 0; i < listValue.Len(); i++ {
		if ObjectsAreEqual(listValue.Index(i).Interface(), element) {
			return true, true
		}
	}
	return true, false

}

// Contains asserts that the specified string, list(array, slice...) or map contains the
// specified substring or element.
//
//    assert.Contains(t, "Hello World", "World")
//    assert.Contains(t, ["Hello", "World"], "World")
//    assert.Contains(t, {"Hello": "World"}, "Hello")
//
// Returns whether the assertion was successful (true) or not (false).
func Contains(t TestingT, s, contains interface{}, msgAndArgs ...interface{}) bool {

	ok, found := includeElement(s, contains)
	if !ok {
		return Fail(t, fmt.Sprintf("\"%s\" could not be applied builtin len()", s), msgAndArgs...)
	}
	if !found {
		return Fail(t, fmt.Sprintf("\"%s\" does not contain \"%s\"", s, contains), msgAndArgs...)
	}

	return true

}

// NotContains asserts that the specified string, list(array, slice...) or map does NOT contain the
// specified substring or element.
//
//    assert.NotContains(t, "Hello World", "Earth")
//    assert.NotContains(t, ["Hello", "World"], "Earth")
//    assert.NotContains(t, {"Hello": "World"}, "Earth")
//
// Returns whether the assertion was successful (true) or not (false).
func NotContains(t TestingT, s, contains interface{}, msgAndArgs ...interface{}) bool {

	ok, found := includeElement(s, contains)
	if !ok {
		return Fail(t, fmt.Sprintf("\"%s\" could not be applied builtin len()", s), msgAndArgs...)
	}
	if found {
		return Fail(t, fmt.Sprintf("\"%s\" should not contain \"%s\"", s, contains), msgAndArgs...)
	}

	return true

}

// Subset asserts that the specified list(array, slice...) contains all
// elements given in the specified subset(array, slice...).
//
//    assert.Subset(t, [1, 2, 3], [1, 2], "But [1, 2, 3] does contain [1, 2]")
//
// Returns whether the assertion was successful (true) or not (false).
func Subset(t TestingT, list, subset interface{}, msgAndArgs ...interface{}) (ok bool) {
	if subset == nil {
		return true // we consider nil to be equal to the nil set
	}

	subsetValue := reflect.ValueOf(subset)
	defer func() {
		if e := recover(); e != nil {
			ok = false
		}
	}()

	listKind := reflect.TypeOf(list).Kind()
	subsetKind := reflect.TypeOf(subset).Kind()

	if listKind != reflect.Array && listKind != reflect.Slice {
		return Fail(t, fmt.Sprintf("%q has an unsupported type %s", list, listKind), msgAndArgs...)
	}

	if subsetKind != reflect.Array && subsetKind != reflect.Slice {
		return Fail(t, fmt.Sprintf("%q has an unsupported type %s", subset, subsetKind), msgAndArgs...)
	}

	for i := 0; i < subsetValue.Len(); i++ {
		element := subsetValue.Index(i).Interface()
		ok, found := includeElement(list, element)
		if !ok {
			return Fail(t, fmt.Sprintf("\"%s\" could not be applied builtin len()", list), msgAndArgs...)
		}
		if !found {
			return Fail(t, fmt.Sprintf("\"%s\" does not contain \"%s\"", list, element), msgAndArgs...)
		}
	}

	return true
}

// NotSubset asserts that the specified list(array, slice...) contains not all
// elements given in the specified subset(array, slice...).
//
//    assert.NotSubset(t, [1, 3, 4], [1, 2], "But [1, 3, 4] does not contain [1, 2]")
//
// Returns whether the assertion was successful (true) or not (false).
func NotSubset(t TestingT, list, subset interface{}, msgAndArgs ...interface{}) (ok bool) {
	if subset == nil {
		return false // we consider nil to be equal to the nil set
	}

	subsetValue := reflect.ValueOf(subset)
	defer func() {
		if e := recover(); e != nil {
			ok = false
		}
	}()

	listKind := reflect.TypeOf(list).Kind()
	subsetKind := reflect.TypeOf(subset).Kind()

	if listKind != reflect.Array && listKind != reflect.Slice {
		return Fail(t, fmt.Sprintf("%q has an unsupported type %s", list, listKind), msgAndArgs...)
	}

	if subsetKind != reflect.Array && subsetKind != reflect.Slice {
		return Fail(t, fmt.Sprintf("%q has an unsupported type %s", subset, subsetKind), msgAndArgs...)
	}

	for i := 0; i < subsetValue.Len(); i++ {
		element := subsetValue.Index(i).Interface()
		ok, found := includeElement(list, element)
		if !ok {
			return Fail(t, fmt.Sprintf("\"%s\" could not be applied builtin len()", list), msgAndArgs...)
		}
		if !found {
			return true
		}
	}

	return Fail(t, fmt.Sprintf("%q is a subset of %q", subset, list), msgAndArgs...)
}

// Condition uses a Comparison to assert a complex condition.
func Condition(t TestingT, comp Comparison, msgAndArgs ...interface{}) bool {
	result := comp()
	if !result {
		Fail(t, "Condition failed!", msgAndArgs...)
	}
	return result
}

// PanicTestFunc defines a func that should be passed to the assert.Panics and assert.NotPanics
// methods, and represents a simple func that takes no arguments, and returns nothing.
type PanicTestFunc func()

// didPanic returns true if the function passed to it panics. Otherwise, it returns false.
func didPanic(f PanicTestFunc) (bool, interface{}) {

	didPanic := false
	var message interface{}
	func() {

		defer func() {
			if message = recover(); message != nil {
				didPanic = true
			}
		}()

		// call the target function
		f()

	}()

	return didPanic, message

}

// Panics asserts that the code inside the specified PanicTestFunc panics.
//
//   assert.Panics(t, func(){ GoCrazy() })
//
// Returns whether the assertion was successful (true) or not (false).
func Panics(t TestingT, f PanicTestFunc, msgAndArgs ...interface{}) bool {

	if funcDidPanic, panicValue := didPanic(f); !funcDidPanic {
		return Fail(t, fmt.Sprintf("func %#v should panic\n\r\tPanic value:\t%v", f, panicValue), msgAndArgs...)
	}

	return true
}

// PanicsWithValue asserts that the code inside the specified PanicTestFunc panics, and that
// the recovered panic value equals the expected panic value.
//
//   assert.PanicsWithValue(t, "crazy error", func(){ GoCrazy() })
//
// Returns whether the assertion was successful (true) or not (false).
func PanicsWithValue(t TestingT, expected interface{}, f PanicTestFunc, msgAndArgs ...interface{}) bool {

	funcDidPanic, panicValue := didPanic(f)
	if !funcDidPanic {
		return Fail(t, fmt.Sprintf("func %#v should panic\n\r\tPanic value:\t%v", f, panicValue), msgAndArgs...)
	}
	if panicValue != expected {
		return Fail(t, fmt.Sprintf("func %#v should panic with value:\t%v\n\r\tPanic value:\t%v", f, expected, panicValue), msgAndArgs...)
	}

	return true
}

// NotPanics asserts that the code inside the specified PanicTestFunc does NOT panic.
//
//   assert.NotPanics(t, func(){ RemainCalm() })
//
// Returns whether the assertion was successful (true) or not (false).
func NotPanics(t TestingT, f PanicTestFunc, msgAndArgs ...interface{}) bool {

	if funcDidPanic, panicValue := didPanic(f); funcDidPanic {
		return Fail(t, fmt.Sprintf("func %#v should not panic\n\r\tPanic value:\t%v", f, panicValue), msgAndArgs...)
	}

	return true
}

// WithinDuration asserts that the two times are within duration delta of each other.
//
//   assert.WithinDuration(t, time.Now(), time.Now(), 10*time.Second)
//
// Returns whether the assertion was successful (true) or not (false).
func WithinDuration(t TestingT, expected, actual time.Time, delta time.Duration, msgAndArgs ...interface{}) bool {

	dt := expected.Sub(actual)
	if dt < -delta || dt > delta {
		return Fail(t, fmt.Sprintf("Max difference between %v and %v allowed is %v, but difference was %v", expected, actual, delta, dt), msgAndArgs...)
	}

	return true
}

func toFloat(x interface{}) (float64, bool) {
	var xf float64
	xok := true

	switch xn := x.(type) {
	case uint8:
		xf = float64(xn)
	case uint16:
		xf = float64(xn)
	case uint32:
		xf = float64(xn)
	case uint64:
		xf = float64(xn)
	case int:
		xf = float64(xn)
	case int8:
		xf = float64(xn)
	case int16:
		xf = float64(xn)
	case int32:
		xf = float64(xn)
	case int64:
		xf = float64(xn)
	case float32:
		xf = float64(xn)
	case float64:
		xf = float64(xn)
	default:
		xok = false
	}

	return xf, xok
}

// InDelta asserts that the two numerals are within delta of each other.
//
// 	 assert.InDelta(t, math.Pi, (22 / 7.0), 0.01)
//
// Returns whether the assertion was successful (true) or not (false).
func InDelta(t TestingT, expected, actual interface{}, delta float64, msgAndArgs ...interface{}) bool {

	af, aok := toFloat(expected)
	bf, bok := toFloat(actual)

	if !aok || !bok {
		return Fail(t, fmt.Sprintf("Parameters must be numerical"), msgAndArgs...)
	}

	if math.IsNaN(af) {
		return Fail(t, fmt.Sprintf("Actual must not be NaN"), msgAndArgs...)
	}

	if math.IsNaN(bf) {
		return Fail(t, fmt.Sprintf("Expected %v with delta %v, but was NaN", expected, delta), msgAndArgs...)
	}

	dt := af - bf
	if dt < -delta || dt > delta {
		return Fail(t, fmt.Sprintf("Max difference between %v and %v allowed is %v, but difference was %v", expected, actual, delta, dt), msgAndArgs...)
	}

	return true
}

// InDeltaSlice is the same as InDelta, except it compares two slices.
func InDeltaSlice(t TestingT, expected, actual interface{}, delta float64, msgAndArgs ...interface{}) bool {
	if expected == nil || actual == nil ||
		reflect.TypeOf(actual).Kind() != reflect.Slice ||
		reflect.TypeOf(expected).Kind() != reflect.Slice {
		return Fail(t, fmt.Sprintf("Parameters must be slice"), msgAndArgs...)
	}

	actualSlice := reflect.ValueOf(actual)
	expectedSlice := reflect.ValueOf(expected)

	for i := 0; i < actualSlice.Len(); i++ {
		result := InDelta(t, actualSlice.Index(i).Interface(), expectedSlice.Index(i).Interface(), delta, msgAndArgs...)
		if !result {
			return result
		}
	}

	return true
}

func calcRelativeError(expected, actual interface{}) (float64, error) {
	af, aok := toFloat(expected)
	if !aok {
		return 0, fmt.Errorf("expected value %q cannot be converted to float", expected)
	}
	if af == 0 {
		return 0, fmt.Errorf("expected value must have a value other than zero to calculate the relative error")
	}
	bf, bok := toFloat(actual)
	if !bok {
		return 0, fmt.Errorf("expected value %q cannot be converted to float", actual)
	}

	return math.Abs(af-bf) / math.Abs(af), nil
}

// InEpsilon asserts that expected and actual have a relative error less than epsilon
//
// Returns whether the assertion was successful (true) or not (false).
func InEpsilon(t TestingT, expected, actual interface{}, epsilon float64, msgAndArgs ...interface{}) bool {
	actualEpsilon, err := calcRelativeError(expected, actual)
	if err != nil {
		return Fail(t, err.Error(), msgAndArgs...)
	}
	if actualEpsilon > epsilon {
		return Fail(t, fmt.Sprintf("Relative error is too high: %#v (expected)\n"+
			"        < %#v (actual)", actualEpsilon, epsilon), msgAndArgs...)
	}

	return true
}

// InEpsilonSlice is the same as InEpsilon, except it compares each value from two slices.
func InEpsilonSlice(t TestingT, expected, actual interface{}, epsilon float64, msgAndArgs ...interface{}) bool {
	if expected == nil || actual == nil ||
		reflect.TypeOf(actual).Kind() != reflect.Slice ||
		reflect.TypeOf(expected).Kind() != reflect.Slice {
		return Fail(t, fmt.Sprintf("Parameters must be slice"), msgAndArgs...)
	}

	actualSlice := reflect.ValueOf(actual)
	expectedSlice := reflect.ValueOf(expected)

	for i := 0; i < actualSlice.Len(); i++ {
		result := InEpsilon(t, actualSlice.Index(i).Interface(), expectedSlice.Index(i).Interface(), epsilon)
		if !result {
			return result
		}
	}

	return true
}

/*
	Errors
*/

// NoError asserts that a function returned no error (i.e. `nil`).
//
//   actualObj, err := SomeFunction()
//   if assert.NoError(t, err) {
//	   assert.Equal(t, expectedObj, actualObj)
//   }
//
// Returns whether the assertion was successful (true) or not (false).
func NoError(t TestingT, err error, msgAndArgs ...interface{}) bool {
	if err != nil {
		return Fail(t, fmt.Sprintf("Received unexpected error:\n%+v", err), msgAndArgs...)
	}

	return true
}

// Error asserts that a function returned an error (i.e. not `nil`).
//
//   actualObj, err := SomeFunction()
//   if assert.Error(t, err) {
//	   assert.Equal(t, expectedError, err)
//   }
//
// Returns whether the assertion was successful (true) or not (false).
func Error(t TestingT, err error, msgAndArgs ...interface{}) bool {

	if err == nil {
		return Fail(t, "An error is expected but got nil.", msgAndArgs...)
	}

	return true
}

// EqualError asserts that a function returned an error (i.e. not `nil`)
// and that it is equal to the provided error.
//
//   actualObj, err := SomeFunction()
//   assert.EqualError(t, err,  expectedErrorString)
//
// Returns whether the assertion was successful (true) or not (false).
func EqualError(t TestingT, theError error, errString string, msgAndArgs ...interface{}) bool {
	if !Error(t, theError, msgAndArgs...) {
		return false
	}
	expected := errString
	actual := theError.Error()
	// don't need to use deep equals here, we know they are both strings
	if expected != actual {
		return Fail(t, fmt.Sprintf("Error message not equal:\n"+
			"expected: %q\n"+
			"actual: %q", expected, actual), msgAndArgs...)
	}
	return true
}

// matchRegexp return true if a specified regexp matches a string.
func matchRegexp(rx interface{}, str interface{}) bool {

	var r *regexp.Regexp
	if rr, ok := rx.(*regexp.Regexp); ok {
		r = rr
	} else {
		r = regexp.MustCompile(fmt.Sprint(rx))
	}

	return (r.FindStringIndex(fmt.Sprint(str)) != nil)

}

// Regexp asserts that a specified regexp matches a string.
//
//  assert.Regexp(t, regexp.MustCompile("start"), "it's starting")
//  assert.Regexp(t, "start...$", "it's not starting")
//
// Returns whether the assertion was successful (true) or not (false).
func Regexp(t TestingT, rx interface{}, str interface{}, msgAndArgs ...interface{}) bool {

	match := matchRegexp(rx, str)

	if !match {
		Fail(t, fmt.Sprintf("Expect \"%v\" to match \"%v\"", str, rx), msgAndArgs...)
	}

	return match
}

// NotRegexp asserts that a specified regexp does not match a string.
//
//  assert.NotRegexp(t, regexp.MustCompile("starts"), "it's starting")
//  assert.NotRegexp(t, "^start", "it's not starting")
//
// Returns whether the assertion was successful (true) or not (false).
func NotRegexp(t TestingT, rx interface{}, str interface{}, msgAndArgs ...interface{}) bool {
	match := matchRegexp(rx, str)

	if match {
		Fail(t, fmt.Sprintf("Expect \"%v\" to NOT match \"%v\"", str, rx), msgAndArgs...)
	}

	return !match

}

// Zero asserts that i is the zero value for its type and returns the truth.
func Zero(t TestingT, i interface{}, msgAndArgs ...interface{}) bool {
	if i != nil && !reflect.DeepEqual(i, reflect.Zero(reflect.TypeOf(i)).Interface()) {
		return Fail(t, fmt.Sprintf("Should be zero, but was %v", i), msgAndArgs...)
	}
	return true
}

// NotZero asserts that i is not the zero value for its type and returns the truth.
func NotZero(t TestingT, i interface{}, msgAndArgs ...interface{}) bool {
	if i == nil || reflect.DeepEqual(i, reflect.Zero(reflect.TypeOf(i)).Interface()) {
		return Fail(t, fmt.Sprintf("Should not be zero, but was %v", i), msgAndArgs...)
	}
	return true
}

// JSONEq asserts that two JSON strings are equivalent.
//
//  assert.JSONEq(t, `{"hello": "world", "foo": "bar"}`, `{"foo": "bar", "hello": "world"}`)
//
// Returns whether the assertion was successful (true) or not (false).
func JSONEq(t TestingT, expected string, actual string, msgAndArgs ...interface{}) bool {
	var expectedJSONAsInterface, actualJSONAsInterface interface{}

	if err := json.Unmarshal([]byte(expected), &expectedJSONAsInterface); err != nil {
		return Fail(t, fmt.Sprintf("Expected value ('%s') is not valid json.\nJSON parsing error: '%s'", expected, err.Error()), msgAndArgs...)
	}

	if err := json.Unmarshal([]byte(actual), &actualJSONAsInterface); err != nil {
		return Fail(t, fmt.Sprintf("Input ('%s') needs to be valid json.\nJSON parsing error: '%s'", actual, err.Error()), msgAndArgs...)
	}

	return Equal(t, expectedJSONAsInterface, actualJSONAsInterface, msgAndArgs...)
}

func typeAndKind(v interface{}) (reflect.Type, reflect.Kind) {
	t := reflect.TypeOf(v)
	k := t.Kind()

	if k == reflect.Ptr {
		t = t.Elem()
		k = t.Kind()
	}
	return t, k
}

// diff returns a diff of both values as long as both are of the same type and
// are a struct, map, slice or array. Otherwise it returns an empty string.
func diff(expected interface{}, actual interface{}) string {
	if expected == nil || actual == nil {
		return ""
	}

	et, ek := typeAndKind(expected)
	at, _ := typeAndKind(actual)

	if et != at {
		return ""
	}

	if ek != reflect.Struct && ek != reflect.Map && ek != reflect.Slice && ek != reflect.Array {
		return ""
	}

	e := spewConfig.Sdump(expected)
	a := spewConfig.Sdump(actual)

	diff, _ := difflib.GetUnifiedDiffString(difflib.UnifiedDiff{
		A:        difflib.SplitLines(e),
		B:        difflib.SplitLines(a),
		FromFile: "Expected",
		FromDate: "",
		ToFile:   "Actual",
		ToDate:   "",
		Context:  1,
	})

	return "\n\nDiff:\n" + diff
}

// validateEqualArgs checks whether provided arguments can be safely used in the
// Equal/NotEqual functions.
func validateEqualArgs(expected, actual interface{}) error {
	if isFunction(expected) || isFunction(actual) {
		return errors.New("cannot take func type as argument")
	}
	return nil
}

func isFunction(arg interface{}) bool {
	if arg == nil {
		return false
	}
	return reflect.TypeOf(arg).Kind() == reflect.Func
}

var spewConfig = spew.ConfigState{
	Indent:                  " ",
	DisablePointerAddresses: true,
	DisableCapacities:       true,
	SortKeys:                true,
}<|MERGE_RESOLUTION|>--- conflicted
+++ resolved
@@ -194,11 +194,7 @@
 		// no need to align first line because it starts at the correct location (after the label)
 		if i != 0 {
 			// append alignLen+1 spaces to align with "{{longestLabel}}:" before adding tab
-<<<<<<< HEAD
-			outBuf.WriteString("\n\r\t" + strings.Repeat(" ", longestLabelLen +1) + "\t")
-=======
 			outBuf.WriteString("\n\r\t" + strings.Repeat(" ", longestLabelLen+1) + "\t")
->>>>>>> 45247285
 		}
 		outBuf.WriteString(scanner.Text())
 	}
@@ -240,21 +236,13 @@
 		content = append(content, labeledContent{"Messages", message})
 	}
 
-<<<<<<< HEAD
-	t.Errorf("\r" + getWhitespaceString() + labeledOutput(content...))
-=======
 	t.Errorf("%s", "\r"+getWhitespaceString()+labeledOutput(content...))
->>>>>>> 45247285
 
 	return false
 }
 
 type labeledContent struct {
-<<<<<<< HEAD
-	label string
-=======
 	label   string
->>>>>>> 45247285
 	content string
 }
 
@@ -313,12 +301,8 @@
 // Returns whether the assertion was successful (true) or not (false).
 //
 // Pointer variable equality is determined based on the equality of the
-<<<<<<< HEAD
-// referenced values (as opposed to the memory addresses).
-=======
 // referenced values (as opposed to the memory addresses). Function equality
 // cannot be determined and will always fail.
->>>>>>> 45247285
 func Equal(t TestingT, expected, actual interface{}, msgAndArgs ...interface{}) bool {
 	if err := validateEqualArgs(expected, actual); err != nil {
 		return Fail(t, fmt.Sprintf("Invalid operation: %#v == %#v (%s)",
