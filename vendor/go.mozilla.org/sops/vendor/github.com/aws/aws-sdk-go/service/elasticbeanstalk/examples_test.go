--- conflicted
+++ resolved
@@ -974,15 +974,7 @@
 }
 
 func ExampleElasticBeanstalk_UpdateApplicationResourceLifecycle() {
-<<<<<<< HEAD
-	sess, err := session.NewSession()
-	if err != nil {
-		fmt.Println("failed to create session,", err)
-		return
-	}
-=======
-	sess := session.Must(session.NewSession())
->>>>>>> 45247285
+	sess := session.Must(session.NewSession())
 
 	svc := elasticbeanstalk.New(sess)
 
@@ -1006,22 +998,6 @@
 	}
 	resp, err := svc.UpdateApplicationResourceLifecycle(params)
 
-<<<<<<< HEAD
-	if err != nil {
-		// Print the error, cast err to awserr.Error to get the Code and
-		// Message from an error.
-		fmt.Println(err.Error())
-		return
-	}
-
-	// Pretty-print the response data.
-	fmt.Println(resp)
-}
-
-func ExampleElasticBeanstalk_UpdateApplicationVersion() {
-	sess, err := session.NewSession()
-=======
->>>>>>> 45247285
 	if err != nil {
 		// Print the error, cast err to awserr.Error to get the Code and
 		// Message from an error.
