--- conflicted
+++ resolved
@@ -11,21 +11,12 @@
 	"github.com/aws/aws-sdk-go/private/protocol/jsonrpc"
 )
 
-<<<<<<< HEAD
-// Amazon Inspector enables you to analyze the behavior of your AWS resources
-// and to identify potential security issues. For more information, see  Amazon
-// Inspector User Guide (http://docs.aws.amazon.com/inspector/latest/userguide/inspector_introduction.html).
-// The service client's operations are safe to be used concurrently.
-// It is not safe to mutate any of the client's properties though.
-// Please also see https://docs.aws.amazon.com/goto/WebAPI/inspector-2016-02-16
-=======
 // Inspector provides the API operation methods for making requests to
 // Amazon Inspector. See this package's package overview docs
 // for details on the service.
 //
 // Inspector methods are safe to use concurrently. It is not safe to
 // modify mutate any of the struct's properties though.
->>>>>>> 45247285
 type Inspector struct {
 	*client.Client
 }
