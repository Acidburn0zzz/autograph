// Code generated by private/model/cli/gen-api/main.go. DO NOT EDIT.

package sms

import (
	"github.com/aws/aws-sdk-go/aws"
	"github.com/aws/aws-sdk-go/aws/client"
	"github.com/aws/aws-sdk-go/aws/client/metadata"
	"github.com/aws/aws-sdk-go/aws/request"
	"github.com/aws/aws-sdk-go/aws/signer/v4"
	"github.com/aws/aws-sdk-go/private/protocol/jsonrpc"
)

<<<<<<< HEAD
// Amazon Server Migration Service automates the process of migrating servers
// to EC2.
// The service client's operations are safe to be used concurrently.
// It is not safe to mutate any of the client's properties though.
// Please also see https://docs.aws.amazon.com/goto/WebAPI/sms-2016-10-24
=======
// SMS provides the API operation methods for making requests to
// AWS Server Migration Service. See this package's package overview docs
// for details on the service.
//
// SMS methods are safe to use concurrently. It is not safe to
// modify mutate any of the struct's properties though.
>>>>>>> 45247285
type SMS struct {
	*client.Client
}

// Used for custom client initialization logic
var initClient func(*client.Client)

// Used for custom request initialization logic
var initRequest func(*request.Request)

// Service information constants
const (
	ServiceName = "sms"       // Service endpoint prefix API calls made to.
	EndpointsID = ServiceName // Service ID for Regions and Endpoints metadata.
)

// New creates a new instance of the SMS client with a session.
// If additional configuration is needed for the client instance use the optional
// aws.Config parameter to add your extra config.
//
// Example:
//     // Create a SMS client from just a session.
//     svc := sms.New(mySession)
//
//     // Create a SMS client with additional configuration
//     svc := sms.New(mySession, aws.NewConfig().WithRegion("us-west-2"))
func New(p client.ConfigProvider, cfgs ...*aws.Config) *SMS {
	c := p.ClientConfig(EndpointsID, cfgs...)
	return newClient(*c.Config, c.Handlers, c.Endpoint, c.SigningRegion, c.SigningName)
}

// newClient creates, initializes and returns a new service client instance.
func newClient(cfg aws.Config, handlers request.Handlers, endpoint, signingRegion, signingName string) *SMS {
	svc := &SMS{
		Client: client.New(
			cfg,
			metadata.ClientInfo{
				ServiceName:   ServiceName,
				SigningName:   signingName,
				SigningRegion: signingRegion,
				Endpoint:      endpoint,
				APIVersion:    "2016-10-24",
				JSONVersion:   "1.1",
				TargetPrefix:  "AWSServerMigrationService_V2016_10_24",
			},
			handlers,
		),
	}

	// Handlers
	svc.Handlers.Sign.PushBackNamed(v4.SignRequestHandler)
	svc.Handlers.Build.PushBackNamed(jsonrpc.BuildHandler)
	svc.Handlers.Unmarshal.PushBackNamed(jsonrpc.UnmarshalHandler)
	svc.Handlers.UnmarshalMeta.PushBackNamed(jsonrpc.UnmarshalMetaHandler)
	svc.Handlers.UnmarshalError.PushBackNamed(jsonrpc.UnmarshalErrorHandler)

	// Run custom client initialization if present
	if initClient != nil {
		initClient(svc.Client)
	}

	return svc
}

// newRequest creates a new request for a SMS operation and runs any
// custom request initialization.
func (c *SMS) newRequest(op *request.Operation, params, data interface{}) *request.Request {
	req := c.NewRequest(op, params, data)

	// Run custom request initialization if present
	if initRequest != nil {
		initRequest(req)
	}

	return req
}<|MERGE_RESOLUTION|>--- conflicted
+++ resolved
@@ -11,20 +11,12 @@
 	"github.com/aws/aws-sdk-go/private/protocol/jsonrpc"
 )
 
-<<<<<<< HEAD
-// Amazon Server Migration Service automates the process of migrating servers
-// to EC2.
-// The service client's operations are safe to be used concurrently.
-// It is not safe to mutate any of the client's properties though.
-// Please also see https://docs.aws.amazon.com/goto/WebAPI/sms-2016-10-24
-=======
 // SMS provides the API operation methods for making requests to
 // AWS Server Migration Service. See this package's package overview docs
 // for details on the service.
 //
 // SMS methods are safe to use concurrently. It is not safe to
 // modify mutate any of the struct's properties though.
->>>>>>> 45247285
 type SMS struct {
 	*client.Client
 }
