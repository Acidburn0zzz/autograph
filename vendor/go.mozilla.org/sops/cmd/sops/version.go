package main

import (
	"bufio"
	"fmt"
	"net/http"
	"strings"

	"github.com/blang/semver"
	"gopkg.in/urfave/cli.v1"
)

<<<<<<< HEAD
const version = "2.0.7"
=======
const version = "2.0.9"
>>>>>>> 45247285

func printVersion(c *cli.Context) {
	out := fmt.Sprintf("%s %s", c.App.Name, c.App.Version)
	upstreamVersion, err := retrieveLatestVersionFromUpstream()
	if err != nil {
		out += fmt.Sprintf("\n[warning] failed to retrieve latest version from upstream: %v\n", err)
	}
	outdated, err := AIsNewerThanB(upstreamVersion, version)
	if err != nil {
		out += fmt.Sprintf("\n[warning] failed to compare current version with latest: %v\n", err)
	}
	if outdated {
		out += fmt.Sprintf("\n[info] sops %s is available, update with `go get -u go.mozilla.org/sops/cmd/sops`\n", upstreamVersion)
	} else {
		out += " (latest)\n"
	}
	fmt.Fprintf(c.App.Writer, "%s", out)
}

// AIsNewerThanB takes 2 semver strings are returns true
// is the A is newer than B, false otherwise
func AIsNewerThanB(A, B string) (bool, error) {
	if strings.HasPrefix(B, "1.") {
		// sops 1.0 doesn't use the semver format, which will
		// fail the call to `make` below. Since we now we're
		// more recent than 1.X anyway, return true right away
		return true, nil
	}
	vA, err := semver.Make(A)
	if err != nil {
		return false, err
	}
	vB, err := semver.Make(B)
	if err != nil {
		return false, err
	}
	if vA.Compare(vB) > 0 {
		// vA is newer than vB
		return true, nil
	}
	return false, nil
}

// retrieveLatestVersionFromUpstream gets the latest version from the source code at Github
func retrieveLatestVersionFromUpstream() (string, error) {
	resp, err := http.Get("https://raw.githubusercontent.com/mozilla/sops/master/cmd/sops/version.go")
	if err != nil {
		return "", err
	}
	defer resp.Body.Close()
	scanner := bufio.NewScanner(resp.Body)
	for scanner.Scan() {
		line := scanner.Text()
		if strings.HasPrefix(line, `const version = "`) {
			comps := strings.Split(line, `"`)
			if len(comps) < 2 {
				return "", fmt.Errorf("Failed to parse version from upstream source")
			}
			// try to parse the version as semver
			_, err := semver.Make(comps[1])
			if err != nil {
				return "", fmt.Errorf("Retrieved version %q does not match semver format: %v", comps[1], err)
			}
			return comps[1], nil
		}
	}
	if err := scanner.Err(); err != nil {
		return "", err
	}
	return "", fmt.Errorf("Version information not found in upstream file")
}<|MERGE_RESOLUTION|>--- conflicted
+++ resolved
@@ -10,11 +10,7 @@
 	"gopkg.in/urfave/cli.v1"
 )
 
-<<<<<<< HEAD
-const version = "2.0.7"
-=======
 const version = "2.0.9"
->>>>>>> 45247285
 
 func printVersion(c *cli.Context) {
 	out := fmt.Sprintf("%s %s", c.App.Name, c.App.Version)
